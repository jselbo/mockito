<<<<<<< HEAD
/*
 * Copyright (c) 2007 Mockito contributors
 * This program is made available under the terms of the MIT License.
 */
=======
/*
 * Copyright (c) 2007 Mockito contributors
 * This program is made available under the terms of the MIT License.
 */
>>>>>>> 2881aefc
package org.mockito.internal.util.reflection;

import org.fest.assertions.Assertions;
import org.junit.Test;

import java.io.File;
import java.io.FileOutputStream;
import java.lang.reflect.Field;
import java.util.UUID;

import static org.junit.Assert.*;


public class BeanPropertySetterTest {

    @Test
    public void use_the_correct_setter_on_the_target() throws Exception {
        // given
        SomeBean someBean = new SomeBean();
        Field theField = someBean.getClass().getDeclaredField("theField");
        File valueToInject = new File("path");

        // when
        boolean injected = new BeanPropertySetter(someBean, theField, true).set(valueToInject);

        // then
        assertTrue(injected);
        assertTrue(someBean.theFieldSetterWasUsed);
        assertSame(valueToInject, someBean.getTheField());
    }

    @Test
    public void use_the_setter_on_the_target_when_field_name_begins_by_at_least_2_caps() throws Exception {
        // given
        BeanWithWeirdFields someBean = new BeanWithWeirdFields();
        Field theField = someBean.getClass().getDeclaredField("UUID");
        UUID valueToInject = new UUID(0L, 0L);

        // when
        boolean injected = new BeanPropertySetter(someBean, theField, true).set(valueToInject);

        // then
        assertTrue(injected);
        assertTrue(someBean.theFieldSetterWasUSed);
        assertSame(valueToInject, someBean.UUID);
    }

    @Test
    public void should_not_fail_if_bean_class_declares_only_the_setter_for_the_property() throws Exception {
        // given
        SomeBeanWithJustASetter someBean = new SomeBeanWithJustASetter();
        Field theField = someBean.getClass().getDeclaredField("theField");
        File valueToInject = new File("path");

        // when
        boolean injected = new BeanPropertySetter(someBean, theField, true).set(valueToInject);

        // then
        assertTrue(injected);
        assertTrue(someBean.theFieldSetterWasUsed);
    }

    @Test
    public void should_fail_if_matching_setter_cannot_be_found_and_if_report_failure_is_true() throws Exception {
        // given
        SomeBeanWithNoSetterMatchingFieldType bean = new SomeBeanWithNoSetterMatchingFieldType();
        Field theField = bean.getClass().getDeclaredField("theField");
        File valueToInject = new File("path");

        try {
            // when
            new BeanPropertySetter(bean, theField, true).set(valueToInject);
            fail();
        } catch (Exception e) {
            // then
            Assertions.assertThat(e.getMessage()).contains("setter not found");
        }
    }

    @Test
    public void return_false_if_no_setter_was_found() throws Exception {
        // given
        SomeBeanWithJustAGetter bean = new SomeBeanWithJustAGetter();
        Field theField = bean.getClass().getDeclaredField("theField");
        File valueToInject = new File("path");

        // when
        boolean injected = new BeanPropertySetter(bean, theField).set(valueToInject);

        // then
        assertFalse(injected);
    }

    @Test
    public void return_false_if_no_setter_was_found_and_if_reportNoSetterFound_is_false() throws Exception {
        // given
        SomeBeanWithNoSetterMatchingFieldType bean = new SomeBeanWithNoSetterMatchingFieldType();
        Field theField = bean.getClass().getDeclaredField("theField");
        File valueToInject = new File("path");

        // when
        boolean injected = new BeanPropertySetter(bean, theField, false).set(valueToInject);

        // then
        assertFalse(injected);
    }

    static class SomeBean {
        private File theField;
        boolean theFieldSetterWasUsed;

        public void setTheField(final File theField) {
            theFieldSetterWasUsed = true;
            this.theField = theField;
        }

        public File getTheField() {
            return theField;
        }
    }

    static class SomeBeanWithJustASetter {
        private File theField;
        boolean theFieldSetterWasUsed;

        public void setTheField(final File theField) {
            theFieldSetterWasUsed = true;
            this.theField = theField;
        }
    }
    static class SomeBeanWithJustAGetter {
        private File theField;

        public File getTheField() {
            return theField;
        }
    }

    static class SomeBeanWithNoSetterMatchingFieldType {
        private File theField;
        boolean theFieldSetterWasUsed;

        public void setTheField(final FileOutputStream somethingElse) {
            theFieldSetterWasUsed = true;
        }
    }

    static class BeanWithWeirdFields {
        private UUID UUID;
        boolean theFieldSetterWasUSed;

        public void setUUID(UUID UUID) {
            theFieldSetterWasUSed = true;
            this.UUID = UUID;
        }
    }

}
<|MERGE_RESOLUTION|>--- conflicted
+++ resolved
@@ -1,169 +1,162 @@
-<<<<<<< HEAD
 /*
  * Copyright (c) 2007 Mockito contributors
  * This program is made available under the terms of the MIT License.
  */
-=======
-/*
- * Copyright (c) 2007 Mockito contributors
- * This program is made available under the terms of the MIT License.
- */
->>>>>>> 2881aefc
-package org.mockito.internal.util.reflection;
-
-import org.fest.assertions.Assertions;
-import org.junit.Test;
-
-import java.io.File;
-import java.io.FileOutputStream;
-import java.lang.reflect.Field;
-import java.util.UUID;
-
-import static org.junit.Assert.*;
-
-
-public class BeanPropertySetterTest {
-
-    @Test
-    public void use_the_correct_setter_on_the_target() throws Exception {
-        // given
-        SomeBean someBean = new SomeBean();
-        Field theField = someBean.getClass().getDeclaredField("theField");
-        File valueToInject = new File("path");
-
-        // when
-        boolean injected = new BeanPropertySetter(someBean, theField, true).set(valueToInject);
-
-        // then
-        assertTrue(injected);
-        assertTrue(someBean.theFieldSetterWasUsed);
-        assertSame(valueToInject, someBean.getTheField());
-    }
-
-    @Test
-    public void use_the_setter_on_the_target_when_field_name_begins_by_at_least_2_caps() throws Exception {
-        // given
-        BeanWithWeirdFields someBean = new BeanWithWeirdFields();
-        Field theField = someBean.getClass().getDeclaredField("UUID");
-        UUID valueToInject = new UUID(0L, 0L);
-
-        // when
-        boolean injected = new BeanPropertySetter(someBean, theField, true).set(valueToInject);
-
-        // then
-        assertTrue(injected);
-        assertTrue(someBean.theFieldSetterWasUSed);
-        assertSame(valueToInject, someBean.UUID);
-    }
-
-    @Test
-    public void should_not_fail_if_bean_class_declares_only_the_setter_for_the_property() throws Exception {
-        // given
-        SomeBeanWithJustASetter someBean = new SomeBeanWithJustASetter();
-        Field theField = someBean.getClass().getDeclaredField("theField");
-        File valueToInject = new File("path");
-
-        // when
-        boolean injected = new BeanPropertySetter(someBean, theField, true).set(valueToInject);
-
-        // then
-        assertTrue(injected);
-        assertTrue(someBean.theFieldSetterWasUsed);
-    }
-
-    @Test
-    public void should_fail_if_matching_setter_cannot_be_found_and_if_report_failure_is_true() throws Exception {
-        // given
-        SomeBeanWithNoSetterMatchingFieldType bean = new SomeBeanWithNoSetterMatchingFieldType();
-        Field theField = bean.getClass().getDeclaredField("theField");
-        File valueToInject = new File("path");
-
-        try {
-            // when
-            new BeanPropertySetter(bean, theField, true).set(valueToInject);
-            fail();
-        } catch (Exception e) {
-            // then
-            Assertions.assertThat(e.getMessage()).contains("setter not found");
-        }
-    }
-
-    @Test
-    public void return_false_if_no_setter_was_found() throws Exception {
-        // given
-        SomeBeanWithJustAGetter bean = new SomeBeanWithJustAGetter();
-        Field theField = bean.getClass().getDeclaredField("theField");
-        File valueToInject = new File("path");
-
-        // when
-        boolean injected = new BeanPropertySetter(bean, theField).set(valueToInject);
-
-        // then
-        assertFalse(injected);
-    }
-
-    @Test
-    public void return_false_if_no_setter_was_found_and_if_reportNoSetterFound_is_false() throws Exception {
-        // given
-        SomeBeanWithNoSetterMatchingFieldType bean = new SomeBeanWithNoSetterMatchingFieldType();
-        Field theField = bean.getClass().getDeclaredField("theField");
-        File valueToInject = new File("path");
-
-        // when
-        boolean injected = new BeanPropertySetter(bean, theField, false).set(valueToInject);
-
-        // then
-        assertFalse(injected);
-    }
-
-    static class SomeBean {
-        private File theField;
-        boolean theFieldSetterWasUsed;
-
-        public void setTheField(final File theField) {
-            theFieldSetterWasUsed = true;
-            this.theField = theField;
-        }
-
-        public File getTheField() {
-            return theField;
-        }
-    }
-
-    static class SomeBeanWithJustASetter {
-        private File theField;
-        boolean theFieldSetterWasUsed;
-
-        public void setTheField(final File theField) {
-            theFieldSetterWasUsed = true;
-            this.theField = theField;
-        }
-    }
-    static class SomeBeanWithJustAGetter {
-        private File theField;
-
-        public File getTheField() {
-            return theField;
-        }
-    }
-
-    static class SomeBeanWithNoSetterMatchingFieldType {
-        private File theField;
-        boolean theFieldSetterWasUsed;
-
-        public void setTheField(final FileOutputStream somethingElse) {
-            theFieldSetterWasUsed = true;
-        }
-    }
-
-    static class BeanWithWeirdFields {
-        private UUID UUID;
-        boolean theFieldSetterWasUSed;
-
-        public void setUUID(UUID UUID) {
-            theFieldSetterWasUSed = true;
-            this.UUID = UUID;
-        }
-    }
-
-}
+package org.mockito.internal.util.reflection;
+
+import org.fest.assertions.Assertions;
+import org.junit.Test;
+
+import java.io.File;
+import java.io.FileOutputStream;
+import java.lang.reflect.Field;
+import java.util.UUID;
+
+import static org.junit.Assert.*;
+
+
+public class BeanPropertySetterTest {
+
+    @Test
+    public void use_the_correct_setter_on_the_target() throws Exception {
+        // given
+        SomeBean someBean = new SomeBean();
+        Field theField = someBean.getClass().getDeclaredField("theField");
+        File valueToInject = new File("path");
+
+        // when
+        boolean injected = new BeanPropertySetter(someBean, theField, true).set(valueToInject);
+
+        // then
+        assertTrue(injected);
+        assertTrue(someBean.theFieldSetterWasUsed);
+        assertSame(valueToInject, someBean.getTheField());
+    }
+
+    @Test
+    public void use_the_setter_on_the_target_when_field_name_begins_by_at_least_2_caps() throws Exception {
+        // given
+        BeanWithWeirdFields someBean = new BeanWithWeirdFields();
+        Field theField = someBean.getClass().getDeclaredField("UUID");
+        UUID valueToInject = new UUID(0L, 0L);
+
+        // when
+        boolean injected = new BeanPropertySetter(someBean, theField, true).set(valueToInject);
+
+        // then
+        assertTrue(injected);
+        assertTrue(someBean.theFieldSetterWasUSed);
+        assertSame(valueToInject, someBean.UUID);
+    }
+
+    @Test
+    public void should_not_fail_if_bean_class_declares_only_the_setter_for_the_property() throws Exception {
+        // given
+        SomeBeanWithJustASetter someBean = new SomeBeanWithJustASetter();
+        Field theField = someBean.getClass().getDeclaredField("theField");
+        File valueToInject = new File("path");
+
+        // when
+        boolean injected = new BeanPropertySetter(someBean, theField, true).set(valueToInject);
+
+        // then
+        assertTrue(injected);
+        assertTrue(someBean.theFieldSetterWasUsed);
+    }
+
+    @Test
+    public void should_fail_if_matching_setter_cannot_be_found_and_if_report_failure_is_true() throws Exception {
+        // given
+        SomeBeanWithNoSetterMatchingFieldType bean = new SomeBeanWithNoSetterMatchingFieldType();
+        Field theField = bean.getClass().getDeclaredField("theField");
+        File valueToInject = new File("path");
+
+        try {
+            // when
+            new BeanPropertySetter(bean, theField, true).set(valueToInject);
+            fail();
+        } catch (Exception e) {
+            // then
+            Assertions.assertThat(e.getMessage()).contains("setter not found");
+        }
+    }
+
+    @Test
+    public void return_false_if_no_setter_was_found() throws Exception {
+        // given
+        SomeBeanWithJustAGetter bean = new SomeBeanWithJustAGetter();
+        Field theField = bean.getClass().getDeclaredField("theField");
+        File valueToInject = new File("path");
+
+        // when
+        boolean injected = new BeanPropertySetter(bean, theField).set(valueToInject);
+
+        // then
+        assertFalse(injected);
+    }
+
+    @Test
+    public void return_false_if_no_setter_was_found_and_if_reportNoSetterFound_is_false() throws Exception {
+        // given
+        SomeBeanWithNoSetterMatchingFieldType bean = new SomeBeanWithNoSetterMatchingFieldType();
+        Field theField = bean.getClass().getDeclaredField("theField");
+        File valueToInject = new File("path");
+
+        // when
+        boolean injected = new BeanPropertySetter(bean, theField, false).set(valueToInject);
+
+        // then
+        assertFalse(injected);
+    }
+
+    static class SomeBean {
+        private File theField;
+        boolean theFieldSetterWasUsed;
+
+        public void setTheField(final File theField) {
+            theFieldSetterWasUsed = true;
+            this.theField = theField;
+        }
+
+        public File getTheField() {
+            return theField;
+        }
+    }
+
+    static class SomeBeanWithJustASetter {
+        private File theField;
+        boolean theFieldSetterWasUsed;
+
+        public void setTheField(final File theField) {
+            theFieldSetterWasUsed = true;
+            this.theField = theField;
+        }
+    }
+    static class SomeBeanWithJustAGetter {
+        private File theField;
+
+        public File getTheField() {
+            return theField;
+        }
+    }
+
+    static class SomeBeanWithNoSetterMatchingFieldType {
+        private File theField;
+        boolean theFieldSetterWasUsed;
+
+        public void setTheField(final FileOutputStream somethingElse) {
+            theFieldSetterWasUsed = true;
+        }
+    }
+
+    static class BeanWithWeirdFields {
+        private UUID UUID;
+        boolean theFieldSetterWasUSed;
+
+        public void setUUID(UUID UUID) {
+            theFieldSetterWasUSed = true;
+            this.UUID = UUID;
+        }
+    }
+
+}