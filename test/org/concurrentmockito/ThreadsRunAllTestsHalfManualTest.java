--- conflicted
+++ resolved
@@ -1,192 +1,185 @@
-<<<<<<< HEAD
 /*
  * Copyright (c) 2007 Mockito contributors
  * This program is made available under the terms of the MIT License.
  */
-=======
-/*
- * Copyright (c) 2007 Mockito contributors
- * This program is made available under the terms of the MIT License.
- */
->>>>>>> 2881aefc
-package org.concurrentmockito;
-import org.junit.Test;
-import org.junit.runner.JUnitCore;
-import org.junit.runner.Result;
-import org.junit.runner.notification.Failure;
-import org.mockito.MockitoTest;
-import org.mockito.exceptions.ReporterTest;
-import org.mockito.exceptions.base.MockitoAssertionErrorTest;
-import org.mockito.exceptions.base.MockitoExceptionTest;
-import org.mockito.internal.AllInvocationsFinderTest;
-import org.mockito.internal.InvalidStateDetectionTest;
-import org.mockito.internal.MockHandlerImplTest;
-import org.mockito.internal.creation.jmock.ClassImposterizerTest;
-import org.mockito.internal.invocation.InvocationImplTest;
-import org.mockito.internal.invocation.InvocationMatcherTest;
-import org.mockito.internal.invocation.InvocationsFinderTest;
-import org.mockito.internal.matchers.ComparableMatchersTest;
-import org.mockito.internal.matchers.EqualsTest;
-import org.mockito.internal.matchers.MatchersToStringTest;
-import org.mockito.internal.progress.MockingProgressImplTest;
-import org.mockito.internal.progress.TimesTest;
-import org.mockito.internal.stubbing.defaultanswers.ReturnsEmptyValuesTest;
-import org.mockito.internal.util.MockUtilTest;
-import org.mockito.internal.util.collections.ListUtilTest;
-import org.mockito.internal.verification.RegisteredInvocationsTest;
-import org.mockito.internal.verification.checkers.MissingInvocationCheckerTest;
-import org.mockito.internal.verification.checkers.MissingInvocationInOrderCheckerTest;
-import org.mockito.internal.verification.checkers.NumberOfInvocationsCheckerTest;
-import org.mockito.internal.verification.checkers.NumberOfInvocationsInOrderCheckerTest;
-import org.mockitousage.basicapi.ReplacingObjectMethodsTest;
-import org.mockitousage.basicapi.ResetTest;
-import org.mockitousage.basicapi.UsingVarargsTest;
-import org.mockitousage.examples.use.ExampleTest;
-import org.mockitousage.matchers.CustomMatchersTest;
-import org.mockitousage.matchers.InvalidUseOfMatchersTest;
-import org.mockitousage.matchers.MatchersTest;
-import org.mockitousage.matchers.VerificationAndStubbingUsingMatchersTest;
-import org.mockitousage.misuse.InvalidUsageTest;
-import org.mockitousage.puzzlers.BridgeMethodPuzzleTest;
-import org.mockitousage.puzzlers.OverloadingPuzzleTest;
-import org.mockitousage.stacktrace.ClickableStackTracesTest;
-import org.mockitousage.stacktrace.PointingStackTraceToActualInvocationTest;
-import org.mockitousage.stacktrace.StackTraceFilteringTest;
-import org.mockitousage.stubbing.BasicStubbingTest;
-import org.mockitousage.stubbing.ReturningDefaultValuesTest;
-import org.mockitousage.stubbing.StubbingWithThrowablesTest;
-import org.mockitousage.verification.AtMostXVerificationTest;
-import org.mockitousage.verification.BasicVerificationInOrderTest;
-import org.mockitousage.verification.BasicVerificationTest;
-import org.mockitousage.verification.DescriptiveMessagesOnVerificationInOrderErrorsTest;
-import org.mockitousage.verification.DescriptiveMessagesWhenTimesXVerificationFailsTest;
-import org.mockitousage.verification.DescriptiveMessagesWhenVerificationFailsTest;
-import org.mockitousage.verification.ExactNumberOfTimesVerificationTest;
-import org.mockitousage.verification.NoMoreInteractionsVerificationTest;
-import org.mockitousage.verification.RelaxedVerificationInOrderTest;
-import org.mockitousage.verification.SelectedMocksInOrderVerificationTest;
-import org.mockitousage.verification.VerificationInOrderMixedWithOrdiraryVerificationTest;
-import org.mockitousage.verification.VerificationInOrderTest;
-import org.mockitousage.verification.VerificationOnMultipleMocksUsingMatchersTest;
-import org.mockitousage.verification.VerificationUsingMatchersTest;
-import org.mockitoutil.TestBase;
-
-import java.util.LinkedList;
-import java.util.List;
-
-public class ThreadsRunAllTestsHalfManualTest extends TestBase {
-    
-    private static class AllTestsRunner extends Thread {
-        
-        private boolean failed;
-
-        public void run() {
-            Result result = JUnitCore.runClasses(
-                    EqualsTest.class,
-                    ListUtilTest.class,
-                    MockingProgressImplTest.class,
-                    TimesTest.class,
-                    MockHandlerImplTest.class,
-                    AllInvocationsFinderTest.class,
-                    ReturnsEmptyValuesTest.class,
-                    NumberOfInvocationsCheckerTest.class,
-                    RegisteredInvocationsTest.class,
-                    MissingInvocationCheckerTest.class,
-                    NumberOfInvocationsInOrderCheckerTest.class,
-                    MissingInvocationInOrderCheckerTest.class,
-                    ClassImposterizerTest.class,
-                    InvocationMatcherTest.class,
-                    InvocationsFinderTest.class,
-                    InvocationImplTest.class,
-                    MockitoTest.class,
-                    MockUtilTest.class,
-                    ReporterTest.class,
-                    MockitoAssertionErrorTest.class,
-                    MockitoExceptionTest.class,
-                    StackTraceFilteringTest.class,
-                    BridgeMethodPuzzleTest.class,
-                    OverloadingPuzzleTest.class,
-                    InvalidUsageTest.class,
-                    UsingVarargsTest.class,
-                    CustomMatchersTest.class,
-                    ComparableMatchersTest.class,
-                    InvalidUseOfMatchersTest.class,
-                    MatchersTest.class,
-                    MatchersToStringTest.class,
-                    VerificationAndStubbingUsingMatchersTest.class,
-                    BasicStubbingTest.class,
-                    ReturningDefaultValuesTest.class,
-                    StubbingWithThrowablesTest.class,
-                    AtMostXVerificationTest.class,
-                    BasicVerificationTest.class,
-                    ExactNumberOfTimesVerificationTest.class,
-                    VerificationInOrderTest.class,
-                    NoMoreInteractionsVerificationTest.class,
-                    SelectedMocksInOrderVerificationTest.class,
-                    VerificationOnMultipleMocksUsingMatchersTest.class,
-                    VerificationUsingMatchersTest.class,
-                    RelaxedVerificationInOrderTest.class,
-                    DescriptiveMessagesWhenVerificationFailsTest.class,
-                    DescriptiveMessagesWhenTimesXVerificationFailsTest.class,
-                    BasicVerificationInOrderTest.class,
-                    VerificationInOrderMixedWithOrdiraryVerificationTest.class,
-                    DescriptiveMessagesOnVerificationInOrderErrorsTest.class,
-                    InvalidStateDetectionTest.class,
-                    ReplacingObjectMethodsTest.class,
-                    ClickableStackTracesTest.class,
-                    ExampleTest.class,
-                    PointingStackTraceToActualInvocationTest.class,
-                    VerificationInOrderFromMultipleThreadsTest.class,
-                    ResetTest.class
-                );
-                
-                if (!result.wasSuccessful()) {
-                    System.err.println("Thread[" + Thread.currentThread().getId() + "]: error!");
-                    List<Failure> failures = result.getFailures();
-                    System.err.println(failures.size());
-                    for (Failure failure : failures) {
-                        System.err.println(failure.getTrace());
-                        failed = true;
-                    }
-                }
-        }
-
-        public boolean isFailed() {
-            return failed;
-        }
-    }
-    
-    @Test
-    public void shouldRunInMultipleThreads() throws Exception {
-        //this test ALWAYS fails if there is a single failing unit
-        assertFalse("Run in multiple thread failed", runInMultipleThreads(3));
-    }
-    
-    public static boolean runInMultipleThreads(int numberOfThreads) throws Exception {
-        List<AllTestsRunner> threads = new LinkedList<AllTestsRunner>();
-        for (int i = 1; i <= numberOfThreads; i++) {
-            threads.add(new AllTestsRunner());
-        }
-
-        for (Thread t : threads) {
-            t.start();
-        }
-
-        boolean failed = false;
-        for (AllTestsRunner t : threads) {
-            t.join();
-            failed = failed ? true : t.isFailed();
-        }
-        
-        return failed;
-    }
-    
-    public static void main(String[] args) throws Exception {
-        int numberOfThreads = 20; 
-        long before = System.currentTimeMillis();
-        runInMultipleThreads(numberOfThreads);
-        long after = System.currentTimeMillis();
-        long executionTime = (after-before)/1000;
-        System.out.println("Finished tests in " + numberOfThreads + " threads in " + executionTime + " seconds.");
-    }
+package org.concurrentmockito;
+import org.junit.Test;
+import org.junit.runner.JUnitCore;
+import org.junit.runner.Result;
+import org.junit.runner.notification.Failure;
+import org.mockito.MockitoTest;
+import org.mockito.exceptions.ReporterTest;
+import org.mockito.exceptions.base.MockitoAssertionErrorTest;
+import org.mockito.exceptions.base.MockitoExceptionTest;
+import org.mockito.internal.AllInvocationsFinderTest;
+import org.mockito.internal.InvalidStateDetectionTest;
+import org.mockito.internal.MockHandlerImplTest;
+import org.mockito.internal.creation.jmock.ClassImposterizerTest;
+import org.mockito.internal.invocation.InvocationImplTest;
+import org.mockito.internal.invocation.InvocationMatcherTest;
+import org.mockito.internal.invocation.InvocationsFinderTest;
+import org.mockito.internal.matchers.ComparableMatchersTest;
+import org.mockito.internal.matchers.EqualsTest;
+import org.mockito.internal.matchers.MatchersToStringTest;
+import org.mockito.internal.progress.MockingProgressImplTest;
+import org.mockito.internal.progress.TimesTest;
+import org.mockito.internal.stubbing.defaultanswers.ReturnsEmptyValuesTest;
+import org.mockito.internal.util.MockUtilTest;
+import org.mockito.internal.util.collections.ListUtilTest;
+import org.mockito.internal.verification.RegisteredInvocationsTest;
+import org.mockito.internal.verification.checkers.MissingInvocationCheckerTest;
+import org.mockito.internal.verification.checkers.MissingInvocationInOrderCheckerTest;
+import org.mockito.internal.verification.checkers.NumberOfInvocationsCheckerTest;
+import org.mockito.internal.verification.checkers.NumberOfInvocationsInOrderCheckerTest;
+import org.mockitousage.basicapi.ReplacingObjectMethodsTest;
+import org.mockitousage.basicapi.ResetTest;
+import org.mockitousage.basicapi.UsingVarargsTest;
+import org.mockitousage.examples.use.ExampleTest;
+import org.mockitousage.matchers.CustomMatchersTest;
+import org.mockitousage.matchers.InvalidUseOfMatchersTest;
+import org.mockitousage.matchers.MatchersTest;
+import org.mockitousage.matchers.VerificationAndStubbingUsingMatchersTest;
+import org.mockitousage.misuse.InvalidUsageTest;
+import org.mockitousage.puzzlers.BridgeMethodPuzzleTest;
+import org.mockitousage.puzzlers.OverloadingPuzzleTest;
+import org.mockitousage.stacktrace.ClickableStackTracesTest;
+import org.mockitousage.stacktrace.PointingStackTraceToActualInvocationTest;
+import org.mockitousage.stacktrace.StackTraceFilteringTest;
+import org.mockitousage.stubbing.BasicStubbingTest;
+import org.mockitousage.stubbing.ReturningDefaultValuesTest;
+import org.mockitousage.stubbing.StubbingWithThrowablesTest;
+import org.mockitousage.verification.AtMostXVerificationTest;
+import org.mockitousage.verification.BasicVerificationInOrderTest;
+import org.mockitousage.verification.BasicVerificationTest;
+import org.mockitousage.verification.DescriptiveMessagesOnVerificationInOrderErrorsTest;
+import org.mockitousage.verification.DescriptiveMessagesWhenTimesXVerificationFailsTest;
+import org.mockitousage.verification.DescriptiveMessagesWhenVerificationFailsTest;
+import org.mockitousage.verification.ExactNumberOfTimesVerificationTest;
+import org.mockitousage.verification.NoMoreInteractionsVerificationTest;
+import org.mockitousage.verification.RelaxedVerificationInOrderTest;
+import org.mockitousage.verification.SelectedMocksInOrderVerificationTest;
+import org.mockitousage.verification.VerificationInOrderMixedWithOrdiraryVerificationTest;
+import org.mockitousage.verification.VerificationInOrderTest;
+import org.mockitousage.verification.VerificationOnMultipleMocksUsingMatchersTest;
+import org.mockitousage.verification.VerificationUsingMatchersTest;
+import org.mockitoutil.TestBase;
+
+import java.util.LinkedList;
+import java.util.List;
+
+public class ThreadsRunAllTestsHalfManualTest extends TestBase {
+    
+    private static class AllTestsRunner extends Thread {
+        
+        private boolean failed;
+
+        public void run() {
+            Result result = JUnitCore.runClasses(
+                    EqualsTest.class,
+                    ListUtilTest.class,
+                    MockingProgressImplTest.class,
+                    TimesTest.class,
+                    MockHandlerImplTest.class,
+                    AllInvocationsFinderTest.class,
+                    ReturnsEmptyValuesTest.class,
+                    NumberOfInvocationsCheckerTest.class,
+                    RegisteredInvocationsTest.class,
+                    MissingInvocationCheckerTest.class,
+                    NumberOfInvocationsInOrderCheckerTest.class,
+                    MissingInvocationInOrderCheckerTest.class,
+                    ClassImposterizerTest.class,
+                    InvocationMatcherTest.class,
+                    InvocationsFinderTest.class,
+                    InvocationImplTest.class,
+                    MockitoTest.class,
+                    MockUtilTest.class,
+                    ReporterTest.class,
+                    MockitoAssertionErrorTest.class,
+                    MockitoExceptionTest.class,
+                    StackTraceFilteringTest.class,
+                    BridgeMethodPuzzleTest.class,
+                    OverloadingPuzzleTest.class,
+                    InvalidUsageTest.class,
+                    UsingVarargsTest.class,
+                    CustomMatchersTest.class,
+                    ComparableMatchersTest.class,
+                    InvalidUseOfMatchersTest.class,
+                    MatchersTest.class,
+                    MatchersToStringTest.class,
+                    VerificationAndStubbingUsingMatchersTest.class,
+                    BasicStubbingTest.class,
+                    ReturningDefaultValuesTest.class,
+                    StubbingWithThrowablesTest.class,
+                    AtMostXVerificationTest.class,
+                    BasicVerificationTest.class,
+                    ExactNumberOfTimesVerificationTest.class,
+                    VerificationInOrderTest.class,
+                    NoMoreInteractionsVerificationTest.class,
+                    SelectedMocksInOrderVerificationTest.class,
+                    VerificationOnMultipleMocksUsingMatchersTest.class,
+                    VerificationUsingMatchersTest.class,
+                    RelaxedVerificationInOrderTest.class,
+                    DescriptiveMessagesWhenVerificationFailsTest.class,
+                    DescriptiveMessagesWhenTimesXVerificationFailsTest.class,
+                    BasicVerificationInOrderTest.class,
+                    VerificationInOrderMixedWithOrdiraryVerificationTest.class,
+                    DescriptiveMessagesOnVerificationInOrderErrorsTest.class,
+                    InvalidStateDetectionTest.class,
+                    ReplacingObjectMethodsTest.class,
+                    ClickableStackTracesTest.class,
+                    ExampleTest.class,
+                    PointingStackTraceToActualInvocationTest.class,
+                    VerificationInOrderFromMultipleThreadsTest.class,
+                    ResetTest.class
+                );
+                
+                if (!result.wasSuccessful()) {
+                    System.err.println("Thread[" + Thread.currentThread().getId() + "]: error!");
+                    List<Failure> failures = result.getFailures();
+                    System.err.println(failures.size());
+                    for (Failure failure : failures) {
+                        System.err.println(failure.getTrace());
+                        failed = true;
+                    }
+                }
+        }
+
+        public boolean isFailed() {
+            return failed;
+        }
+    }
+    
+    @Test
+    public void shouldRunInMultipleThreads() throws Exception {
+        //this test ALWAYS fails if there is a single failing unit
+        assertFalse("Run in multiple thread failed", runInMultipleThreads(3));
+    }
+    
+    public static boolean runInMultipleThreads(int numberOfThreads) throws Exception {
+        List<AllTestsRunner> threads = new LinkedList<AllTestsRunner>();
+        for (int i = 1; i <= numberOfThreads; i++) {
+            threads.add(new AllTestsRunner());
+        }
+
+        for (Thread t : threads) {
+            t.start();
+        }
+
+        boolean failed = false;
+        for (AllTestsRunner t : threads) {
+            t.join();
+            failed = failed ? true : t.isFailed();
+        }
+        
+        return failed;
+    }
+    
+    public static void main(String[] args) throws Exception {
+        int numberOfThreads = 20; 
+        long before = System.currentTimeMillis();
+        runInMultipleThreads(numberOfThreads);
+        long after = System.currentTimeMillis();
+        long executionTime = (after-before)/1000;
+        System.out.println("Finished tests in " + numberOfThreads + " threads in " + executionTime + " seconds.");
+    }
 }