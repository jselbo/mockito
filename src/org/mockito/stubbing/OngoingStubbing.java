<<<<<<< HEAD
/*
 * Copyright (c) 2007 Mockito contributors
 * This program is made available under the terms of the MIT License.
 */
=======
/*
 * Copyright (c) 2007 Mockito contributors
 * This program is made available under the terms of the MIT License.
 */
>>>>>>> 2881aefc
package org.mockito.stubbing;

import org.mockito.Mockito;
import org.mockito.internal.progress.IOngoingStubbing;

/**
 * Simply put: "<b>When</b> the x method is called <b>then</b> return y". E.g:
 *
 * <pre class="code"><code class="java">
 * <b>when</b>(mock.someMethod()).<b>thenReturn</b>(10);
 *
 * //you can use flexible argument matchers, e.g:
 * when(mock.someMethod(<b>anyString()</b>)).thenReturn(10);
 *
 * //setting exception to be thrown:
 * when(mock.someMethod("some arg")).thenThrow(new RuntimeException());
 *
 * //you can set different behavior for consecutive method calls.
 * //Last stubbing (e.g: thenReturn("foo")) determines the behavior of further consecutive calls.
 * when(mock.someMethod("some arg"))
 *  .thenThrow(new RuntimeException())
 *  .thenReturn("foo");
 * 
 * //There is a shorter way of consecutive stubbing:
 * when(mock.someMethod()).thenReturn(1,2,3);
 * when(mock.otherMethod()).thenThrow(exc1, exc2);
 * </code></pre>
 *
 * See examples in javadoc for {@link Mockito#when}
 */
public interface OngoingStubbing<T> extends IOngoingStubbing {

    /**
     * Sets a return value to be returned when the method is called. E.g:
     * <pre class="code"><code class="java">
     * when(mock.someMethod()).thenReturn(10);
     * </code></pre>
     *
     * See examples in javadoc for {@link Mockito#when}
     *
     * @param value return value
     *
     * @return iOngoingStubbing object that allows stubbing consecutive calls
     */
    OngoingStubbing<T> thenReturn(T value);

    /**
     * Sets consecutive return values to be returned when the method is called. E.g:
     * <pre class="code"><code class="java">
     * when(mock.someMethod()).thenReturn(1, 2, 3);
     * </code></pre>
     *
     * Last return value in the sequence (in example: 3) determines the behavior of further consecutive calls.
     * <p>
     * See examples in javadoc for {@link Mockito#when}
     *
     * @param value first return value
     * @param values next return values
     *
     * @return iOngoingStubbing object that allows stubbing consecutive calls
     */
    OngoingStubbing<T> thenReturn(T value, T... values);

    /**
     * Sets Throwable objects to be thrown when the method is called. E.g:
     * <pre class="code"><code class="java">
     * when(mock.someMethod()).thenThrow(new RuntimeException());
     * </code></pre>
     *
     * If throwables contain a checked exception then it has to
     * match one of the checked exceptions of method signature.
     * <p>
     * You can specify throwables to be thrown for consecutive calls. 
     * In that case the last throwable determines the behavior of further consecutive calls.
     * <p>
     * if throwable is null then exception will be thrown.
     * <p>
     * See examples in javadoc for {@link Mockito#when}
     *
     * @param throwables to be thrown on method invocation
     *
     * @return iOngoingStubbing object that allows stubbing consecutive calls
     */
    OngoingStubbing<T> thenThrow(Throwable... throwables);

    /**
     * Sets Throwable classes to be thrown when the method is called. E.g:
     * <pre class="code"><code class="java">
     * when(mock.someMethod()).thenThrow(RuntimeException.class);
     * </code></pre>
     *
     * <p>
     * Each throwable class will be instantiated for each method invocation.
     * <p>
     * If throwableClasses contain a checked exception then it has to
     * match one of the checked exceptions of method signature.
     * <p>
     * You can specify throwableClasses to be thrown for consecutive calls.
     * In that case the last throwable determines the behavior of further consecutive calls.
     * <p>
     * if throwable is null then exception will be thrown.
     * <p>
     * See examples in javadoc for {@link Mockito#when}
     *
     * @param throwableClasses to be thrown on method invocation
     *
     * @return iOngoingStubbing object that allows stubbing consecutive calls
     * @since 1.9.0
     */
    OngoingStubbing<T> thenThrow(Class<? extends Throwable>... throwableClasses);

    /**     
     * Sets the real implementation to be called when the method is called on a mock object.
     * <p>
     * As usual you are going to read <b>the partial mock warning</b>:
     * Object oriented programming is more less tackling complexity by dividing the complexity into separate, specific, SRPy objects.
     * How does partial mock fit into this paradigm? Well, it just doesn't... 
     * Partial mock usually means that the complexity has been moved to a different method on the same object.
     * In most cases, this is not the way you want to design your application.
     * <p>
     * However, there are rare cases when partial mocks come handy: 
     * dealing with code you cannot change easily (3rd party interfaces, interim refactoring of legacy code etc.)
     * However, I wouldn't use partial mocks for new, test-driven & well-designed code.
     * <pre class="code"><code class="java">
     *   // someMethod() must be safe (e.g. doesn't throw, doesn't have dependencies to the object state, etc.)
     *   // if it isn't safe then you will have trouble stubbing it using this api. Use Mockito.doCallRealMethod() instead. 
     *   when(mock.someMethod()).thenCallRealMethod();
     *   
     *   // calls real method:
     *   mock.someMethod();
     *   
     * </code></pre>
     * See also javadoc {@link Mockito#spy(Object)} to find out more about partial mocks. 
     * <b>Mockito.spy() is a recommended way of creating partial mocks.</b> 
     * The reason is it guarantees real methods are called against correctly constructed object because you're responsible for constructing the object passed to spy() method.
     * <p>
     * See examples in javadoc for {@link Mockito#when}
     *
     * @return iOngoingStubbing object that allows stubbing consecutive calls
     */
    OngoingStubbing<T> thenCallRealMethod();

    /**
     * Sets a generic Answer for the method. E.g:
     * <pre class="code"><code class="java">
     * when(mock.someMethod(10)).thenAnswer(new Answer&lt;Integer&gt;() {
     *     public Integer answer(InvocationOnMock invocation) throws Throwable {
     *         return (Integer) invocation.getArguments()[0];
     *     }
     * }
     * </code></pre>
     *
     * @param answer the custom answer to execute.
     *
     * @return iOngoingStubbing object that allows stubbing consecutive calls
     */
    OngoingStubbing<T> thenAnswer(Answer<?> answer);

    /**
     * Sets a generic Answer for the method.
     *
     * This method is an alias of {@link #thenAnswer(Answer)}. This alias allows
     * more readable tests on occasion, for example:
     * <pre class="code"><code class="java">
     * //using 'then' alias:
     * when(mock.foo()).then(returnCoolValue());
     *
     * //versus good old 'thenAnswer:
     * when(mock.foo()).thenAnswer(byReturningCoolValue());
     * </code></pre>
     *
     * @param answer the custom answer to execute.
     * @return iOngoingStubbing object that allows stubbing consecutive calls
     *
     * @see #thenAnswer(Answer)
     * @since 1.9.0
     */
    OngoingStubbing<T> then(Answer<?> answer);

    /**
     * Returns the mock that was used for this stub.
     * <p>
     * It allows to create a stub in one line of code.
     * This can be helpful to keep test code clean.
     * For example, some boring stub can be created & stubbed at field initialization in a test:
     * <pre class="code"><code class="java">
     * public class CarTest {
     *   Car boringStubbedCar = when(mock(Car.class).shiftGear()).thenThrow(EngineNotStarted.class).getMock();
     *
     *   &#064;Test public void should... {}
     * </code></pre>
     *
     * @param <M> The mock type given by the variable type.
     * @return Mock used in this ongoing stubbing.
     * @since 1.9.0
     */
    <M> M getMock();

}
<|MERGE_RESOLUTION|>--- conflicted
+++ resolved
@@ -1,210 +1,203 @@
-<<<<<<< HEAD
 /*
  * Copyright (c) 2007 Mockito contributors
  * This program is made available under the terms of the MIT License.
  */
-=======
-/*
- * Copyright (c) 2007 Mockito contributors
- * This program is made available under the terms of the MIT License.
- */
->>>>>>> 2881aefc
-package org.mockito.stubbing;
-
-import org.mockito.Mockito;
-import org.mockito.internal.progress.IOngoingStubbing;
-
-/**
- * Simply put: "<b>When</b> the x method is called <b>then</b> return y". E.g:
- *
- * <pre class="code"><code class="java">
- * <b>when</b>(mock.someMethod()).<b>thenReturn</b>(10);
- *
- * //you can use flexible argument matchers, e.g:
- * when(mock.someMethod(<b>anyString()</b>)).thenReturn(10);
- *
- * //setting exception to be thrown:
- * when(mock.someMethod("some arg")).thenThrow(new RuntimeException());
- *
- * //you can set different behavior for consecutive method calls.
- * //Last stubbing (e.g: thenReturn("foo")) determines the behavior of further consecutive calls.
- * when(mock.someMethod("some arg"))
- *  .thenThrow(new RuntimeException())
- *  .thenReturn("foo");
- * 
- * //There is a shorter way of consecutive stubbing:
- * when(mock.someMethod()).thenReturn(1,2,3);
- * when(mock.otherMethod()).thenThrow(exc1, exc2);
- * </code></pre>
- *
- * See examples in javadoc for {@link Mockito#when}
- */
-public interface OngoingStubbing<T> extends IOngoingStubbing {
-
-    /**
-     * Sets a return value to be returned when the method is called. E.g:
-     * <pre class="code"><code class="java">
-     * when(mock.someMethod()).thenReturn(10);
-     * </code></pre>
-     *
-     * See examples in javadoc for {@link Mockito#when}
-     *
-     * @param value return value
-     *
-     * @return iOngoingStubbing object that allows stubbing consecutive calls
-     */
-    OngoingStubbing<T> thenReturn(T value);
-
-    /**
-     * Sets consecutive return values to be returned when the method is called. E.g:
-     * <pre class="code"><code class="java">
-     * when(mock.someMethod()).thenReturn(1, 2, 3);
-     * </code></pre>
-     *
-     * Last return value in the sequence (in example: 3) determines the behavior of further consecutive calls.
-     * <p>
-     * See examples in javadoc for {@link Mockito#when}
-     *
-     * @param value first return value
-     * @param values next return values
-     *
-     * @return iOngoingStubbing object that allows stubbing consecutive calls
-     */
-    OngoingStubbing<T> thenReturn(T value, T... values);
-
-    /**
-     * Sets Throwable objects to be thrown when the method is called. E.g:
-     * <pre class="code"><code class="java">
-     * when(mock.someMethod()).thenThrow(new RuntimeException());
-     * </code></pre>
-     *
-     * If throwables contain a checked exception then it has to
-     * match one of the checked exceptions of method signature.
-     * <p>
-     * You can specify throwables to be thrown for consecutive calls. 
-     * In that case the last throwable determines the behavior of further consecutive calls.
-     * <p>
-     * if throwable is null then exception will be thrown.
-     * <p>
-     * See examples in javadoc for {@link Mockito#when}
-     *
-     * @param throwables to be thrown on method invocation
-     *
-     * @return iOngoingStubbing object that allows stubbing consecutive calls
-     */
-    OngoingStubbing<T> thenThrow(Throwable... throwables);
-
-    /**
-     * Sets Throwable classes to be thrown when the method is called. E.g:
-     * <pre class="code"><code class="java">
-     * when(mock.someMethod()).thenThrow(RuntimeException.class);
-     * </code></pre>
-     *
-     * <p>
-     * Each throwable class will be instantiated for each method invocation.
-     * <p>
-     * If throwableClasses contain a checked exception then it has to
-     * match one of the checked exceptions of method signature.
-     * <p>
-     * You can specify throwableClasses to be thrown for consecutive calls.
-     * In that case the last throwable determines the behavior of further consecutive calls.
-     * <p>
-     * if throwable is null then exception will be thrown.
-     * <p>
-     * See examples in javadoc for {@link Mockito#when}
-     *
-     * @param throwableClasses to be thrown on method invocation
-     *
-     * @return iOngoingStubbing object that allows stubbing consecutive calls
-     * @since 1.9.0
-     */
-    OngoingStubbing<T> thenThrow(Class<? extends Throwable>... throwableClasses);
-
-    /**     
-     * Sets the real implementation to be called when the method is called on a mock object.
-     * <p>
-     * As usual you are going to read <b>the partial mock warning</b>:
-     * Object oriented programming is more less tackling complexity by dividing the complexity into separate, specific, SRPy objects.
-     * How does partial mock fit into this paradigm? Well, it just doesn't... 
-     * Partial mock usually means that the complexity has been moved to a different method on the same object.
-     * In most cases, this is not the way you want to design your application.
-     * <p>
-     * However, there are rare cases when partial mocks come handy: 
-     * dealing with code you cannot change easily (3rd party interfaces, interim refactoring of legacy code etc.)
-     * However, I wouldn't use partial mocks for new, test-driven & well-designed code.
-     * <pre class="code"><code class="java">
-     *   // someMethod() must be safe (e.g. doesn't throw, doesn't have dependencies to the object state, etc.)
-     *   // if it isn't safe then you will have trouble stubbing it using this api. Use Mockito.doCallRealMethod() instead. 
-     *   when(mock.someMethod()).thenCallRealMethod();
-     *   
-     *   // calls real method:
-     *   mock.someMethod();
-     *   
-     * </code></pre>
-     * See also javadoc {@link Mockito#spy(Object)} to find out more about partial mocks. 
-     * <b>Mockito.spy() is a recommended way of creating partial mocks.</b> 
-     * The reason is it guarantees real methods are called against correctly constructed object because you're responsible for constructing the object passed to spy() method.
-     * <p>
-     * See examples in javadoc for {@link Mockito#when}
-     *
-     * @return iOngoingStubbing object that allows stubbing consecutive calls
-     */
-    OngoingStubbing<T> thenCallRealMethod();
-
-    /**
-     * Sets a generic Answer for the method. E.g:
-     * <pre class="code"><code class="java">
-     * when(mock.someMethod(10)).thenAnswer(new Answer&lt;Integer&gt;() {
-     *     public Integer answer(InvocationOnMock invocation) throws Throwable {
-     *         return (Integer) invocation.getArguments()[0];
-     *     }
-     * }
-     * </code></pre>
-     *
-     * @param answer the custom answer to execute.
-     *
-     * @return iOngoingStubbing object that allows stubbing consecutive calls
-     */
-    OngoingStubbing<T> thenAnswer(Answer<?> answer);
-
-    /**
-     * Sets a generic Answer for the method.
-     *
-     * This method is an alias of {@link #thenAnswer(Answer)}. This alias allows
-     * more readable tests on occasion, for example:
-     * <pre class="code"><code class="java">
-     * //using 'then' alias:
-     * when(mock.foo()).then(returnCoolValue());
-     *
-     * //versus good old 'thenAnswer:
-     * when(mock.foo()).thenAnswer(byReturningCoolValue());
-     * </code></pre>
-     *
-     * @param answer the custom answer to execute.
-     * @return iOngoingStubbing object that allows stubbing consecutive calls
-     *
-     * @see #thenAnswer(Answer)
-     * @since 1.9.0
-     */
-    OngoingStubbing<T> then(Answer<?> answer);
-
-    /**
-     * Returns the mock that was used for this stub.
-     * <p>
-     * It allows to create a stub in one line of code.
-     * This can be helpful to keep test code clean.
-     * For example, some boring stub can be created & stubbed at field initialization in a test:
-     * <pre class="code"><code class="java">
-     * public class CarTest {
-     *   Car boringStubbedCar = when(mock(Car.class).shiftGear()).thenThrow(EngineNotStarted.class).getMock();
-     *
-     *   &#064;Test public void should... {}
-     * </code></pre>
-     *
-     * @param <M> The mock type given by the variable type.
-     * @return Mock used in this ongoing stubbing.
-     * @since 1.9.0
-     */
-    <M> M getMock();
-
-}
+package org.mockito.stubbing;
+
+import org.mockito.Mockito;
+import org.mockito.internal.progress.IOngoingStubbing;
+
+/**
+ * Simply put: "<b>When</b> the x method is called <b>then</b> return y". E.g:
+ *
+ * <pre class="code"><code class="java">
+ * <b>when</b>(mock.someMethod()).<b>thenReturn</b>(10);
+ *
+ * //you can use flexible argument matchers, e.g:
+ * when(mock.someMethod(<b>anyString()</b>)).thenReturn(10);
+ *
+ * //setting exception to be thrown:
+ * when(mock.someMethod("some arg")).thenThrow(new RuntimeException());
+ *
+ * //you can set different behavior for consecutive method calls.
+ * //Last stubbing (e.g: thenReturn("foo")) determines the behavior of further consecutive calls.
+ * when(mock.someMethod("some arg"))
+ *  .thenThrow(new RuntimeException())
+ *  .thenReturn("foo");
+ * 
+ * //There is a shorter way of consecutive stubbing:
+ * when(mock.someMethod()).thenReturn(1,2,3);
+ * when(mock.otherMethod()).thenThrow(exc1, exc2);
+ * </code></pre>
+ *
+ * See examples in javadoc for {@link Mockito#when}
+ */
+public interface OngoingStubbing<T> extends IOngoingStubbing {
+
+    /**
+     * Sets a return value to be returned when the method is called. E.g:
+     * <pre class="code"><code class="java">
+     * when(mock.someMethod()).thenReturn(10);
+     * </code></pre>
+     *
+     * See examples in javadoc for {@link Mockito#when}
+     *
+     * @param value return value
+     *
+     * @return iOngoingStubbing object that allows stubbing consecutive calls
+     */
+    OngoingStubbing<T> thenReturn(T value);
+
+    /**
+     * Sets consecutive return values to be returned when the method is called. E.g:
+     * <pre class="code"><code class="java">
+     * when(mock.someMethod()).thenReturn(1, 2, 3);
+     * </code></pre>
+     *
+     * Last return value in the sequence (in example: 3) determines the behavior of further consecutive calls.
+     * <p>
+     * See examples in javadoc for {@link Mockito#when}
+     *
+     * @param value first return value
+     * @param values next return values
+     *
+     * @return iOngoingStubbing object that allows stubbing consecutive calls
+     */
+    OngoingStubbing<T> thenReturn(T value, T... values);
+
+    /**
+     * Sets Throwable objects to be thrown when the method is called. E.g:
+     * <pre class="code"><code class="java">
+     * when(mock.someMethod()).thenThrow(new RuntimeException());
+     * </code></pre>
+     *
+     * If throwables contain a checked exception then it has to
+     * match one of the checked exceptions of method signature.
+     * <p>
+     * You can specify throwables to be thrown for consecutive calls. 
+     * In that case the last throwable determines the behavior of further consecutive calls.
+     * <p>
+     * if throwable is null then exception will be thrown.
+     * <p>
+     * See examples in javadoc for {@link Mockito#when}
+     *
+     * @param throwables to be thrown on method invocation
+     *
+     * @return iOngoingStubbing object that allows stubbing consecutive calls
+     */
+    OngoingStubbing<T> thenThrow(Throwable... throwables);
+
+    /**
+     * Sets Throwable classes to be thrown when the method is called. E.g:
+     * <pre class="code"><code class="java">
+     * when(mock.someMethod()).thenThrow(RuntimeException.class);
+     * </code></pre>
+     *
+     * <p>
+     * Each throwable class will be instantiated for each method invocation.
+     * <p>
+     * If throwableClasses contain a checked exception then it has to
+     * match one of the checked exceptions of method signature.
+     * <p>
+     * You can specify throwableClasses to be thrown for consecutive calls.
+     * In that case the last throwable determines the behavior of further consecutive calls.
+     * <p>
+     * if throwable is null then exception will be thrown.
+     * <p>
+     * See examples in javadoc for {@link Mockito#when}
+     *
+     * @param throwableClasses to be thrown on method invocation
+     *
+     * @return iOngoingStubbing object that allows stubbing consecutive calls
+     * @since 1.9.0
+     */
+    OngoingStubbing<T> thenThrow(Class<? extends Throwable>... throwableClasses);
+
+    /**     
+     * Sets the real implementation to be called when the method is called on a mock object.
+     * <p>
+     * As usual you are going to read <b>the partial mock warning</b>:
+     * Object oriented programming is more less tackling complexity by dividing the complexity into separate, specific, SRPy objects.
+     * How does partial mock fit into this paradigm? Well, it just doesn't... 
+     * Partial mock usually means that the complexity has been moved to a different method on the same object.
+     * In most cases, this is not the way you want to design your application.
+     * <p>
+     * However, there are rare cases when partial mocks come handy: 
+     * dealing with code you cannot change easily (3rd party interfaces, interim refactoring of legacy code etc.)
+     * However, I wouldn't use partial mocks for new, test-driven & well-designed code.
+     * <pre class="code"><code class="java">
+     *   // someMethod() must be safe (e.g. doesn't throw, doesn't have dependencies to the object state, etc.)
+     *   // if it isn't safe then you will have trouble stubbing it using this api. Use Mockito.doCallRealMethod() instead. 
+     *   when(mock.someMethod()).thenCallRealMethod();
+     *   
+     *   // calls real method:
+     *   mock.someMethod();
+     *   
+     * </code></pre>
+     * See also javadoc {@link Mockito#spy(Object)} to find out more about partial mocks. 
+     * <b>Mockito.spy() is a recommended way of creating partial mocks.</b> 
+     * The reason is it guarantees real methods are called against correctly constructed object because you're responsible for constructing the object passed to spy() method.
+     * <p>
+     * See examples in javadoc for {@link Mockito#when}
+     *
+     * @return iOngoingStubbing object that allows stubbing consecutive calls
+     */
+    OngoingStubbing<T> thenCallRealMethod();
+
+    /**
+     * Sets a generic Answer for the method. E.g:
+     * <pre class="code"><code class="java">
+     * when(mock.someMethod(10)).thenAnswer(new Answer&lt;Integer&gt;() {
+     *     public Integer answer(InvocationOnMock invocation) throws Throwable {
+     *         return (Integer) invocation.getArguments()[0];
+     *     }
+     * }
+     * </code></pre>
+     *
+     * @param answer the custom answer to execute.
+     *
+     * @return iOngoingStubbing object that allows stubbing consecutive calls
+     */
+    OngoingStubbing<T> thenAnswer(Answer<?> answer);
+
+    /**
+     * Sets a generic Answer for the method.
+     *
+     * This method is an alias of {@link #thenAnswer(Answer)}. This alias allows
+     * more readable tests on occasion, for example:
+     * <pre class="code"><code class="java">
+     * //using 'then' alias:
+     * when(mock.foo()).then(returnCoolValue());
+     *
+     * //versus good old 'thenAnswer:
+     * when(mock.foo()).thenAnswer(byReturningCoolValue());
+     * </code></pre>
+     *
+     * @param answer the custom answer to execute.
+     * @return iOngoingStubbing object that allows stubbing consecutive calls
+     *
+     * @see #thenAnswer(Answer)
+     * @since 1.9.0
+     */
+    OngoingStubbing<T> then(Answer<?> answer);
+
+    /**
+     * Returns the mock that was used for this stub.
+     * <p>
+     * It allows to create a stub in one line of code.
+     * This can be helpful to keep test code clean.
+     * For example, some boring stub can be created & stubbed at field initialization in a test:
+     * <pre class="code"><code class="java">
+     * public class CarTest {
+     *   Car boringStubbedCar = when(mock(Car.class).shiftGear()).thenThrow(EngineNotStarted.class).getMock();
+     *
+     *   &#064;Test public void should... {}
+     * </code></pre>
+     *
+     * @param <M> The mock type given by the variable type.
+     * @return Mock used in this ongoing stubbing.
+     * @since 1.9.0
+     */
+    <M> M getMock();
+
+}