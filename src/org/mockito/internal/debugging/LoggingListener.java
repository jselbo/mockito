--- conflicted
+++ resolved
@@ -1,59 +1,52 @@
-<<<<<<< HEAD
 /*
  * Copyright (c) 2007 Mockito contributors
  * This program is made available under the terms of the MIT License.
  */
-=======
-/*
- * Copyright (c) 2007 Mockito contributors
- * This program is made available under the terms of the MIT License.
- */
->>>>>>> 2881aefc
-package org.mockito.internal.debugging;
-
-import org.mockito.internal.invocation.InvocationMatcher;
-import org.mockito.internal.util.MockitoLogger;
-import org.mockito.invocation.Invocation;
-
-import static org.mockito.internal.util.StringJoiner.join;
-
-public class LoggingListener implements FindingsListener {
-    private boolean warnAboutUnstubbed;
-    private final MockitoLogger logger;
-
-    public LoggingListener(boolean warnAboutUnstubbed, MockitoLogger logger) {
-        this.warnAboutUnstubbed = warnAboutUnstubbed;
-        this.logger = logger;
-    }
-
-    public void foundStubCalledWithDifferentArgs(Invocation unused, InvocationMatcher unstubbed) {
-        logger.log(join(
-                " *** Stubbing warnings from Mockito: *** ",
-                "",
-                "stubbed with those args here   " + unused.getLocation(),
-                "BUT called with different args " + unstubbed.getInvocation().getLocation(),
-                ""));
-    }
-
-    public void foundUnusedStub(Invocation unused) {
-        logger.log("This stubbing was never used   " + unused.getLocation() + "\n");
-    }
-
-    public void foundUnstubbed(InvocationMatcher unstubbed) {
-        if (warnAboutUnstubbed) {
-            logger.log(join(
-                    "This method was not stubbed ",
-                    unstubbed,
-                    unstubbed.getInvocation().getLocation(),
-                    ""));
-        }
-    }
-
-    public boolean isWarnAboutUnstubbed() {
-        return warnAboutUnstubbed;
-    }
-
-    public MockitoLogger getLogger() {
-        return logger;
-    }
+package org.mockito.internal.debugging;
+
+import org.mockito.internal.invocation.InvocationMatcher;
+import org.mockito.internal.util.MockitoLogger;
+import org.mockito.invocation.Invocation;
+
+import static org.mockito.internal.util.StringJoiner.join;
+
+public class LoggingListener implements FindingsListener {
+    private boolean warnAboutUnstubbed;
+    private final MockitoLogger logger;
+
+    public LoggingListener(boolean warnAboutUnstubbed, MockitoLogger logger) {
+        this.warnAboutUnstubbed = warnAboutUnstubbed;
+        this.logger = logger;
+    }
+
+    public void foundStubCalledWithDifferentArgs(Invocation unused, InvocationMatcher unstubbed) {
+        logger.log(join(
+                " *** Stubbing warnings from Mockito: *** ",
+                "",
+                "stubbed with those args here   " + unused.getLocation(),
+                "BUT called with different args " + unstubbed.getInvocation().getLocation(),
+                ""));
+    }
+
+    public void foundUnusedStub(Invocation unused) {
+        logger.log("This stubbing was never used   " + unused.getLocation() + "\n");
+    }
+
+    public void foundUnstubbed(InvocationMatcher unstubbed) {
+        if (warnAboutUnstubbed) {
+            logger.log(join(
+                    "This method was not stubbed ",
+                    unstubbed,
+                    unstubbed.getInvocation().getLocation(),
+                    ""));
+        }
+    }
+
+    public boolean isWarnAboutUnstubbed() {
+        return warnAboutUnstubbed;
+    }
+
+    public MockitoLogger getLogger() {
+        return logger;
+    }
 }